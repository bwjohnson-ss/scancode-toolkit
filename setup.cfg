--- conflicted
+++ resolved
@@ -69,13 +69,8 @@
     chardet >= 3.0.0
     click >= 6.7, !=7.0
     colorama >= 0.3.9
-<<<<<<< HEAD
-    commoncode >= 30.0.0
-    container-inspector >= 30.0.0
-=======
     commoncode==31.0.0b4
     container-inspector >= 31.0.0
->>>>>>> 19d77e99
     debian-inspector >= 30.0.0
     dparse2 >= 0.6.1
     fasteners
