--- conflicted
+++ resolved
@@ -215,15 +215,6 @@
 
     print()
     for rule in skinny_rules:
-<<<<<<< HEAD
-        existing = rule_exists(rule.text())
-        if existing:
-            print(
-                "Skipping existing rule:", existing, "with text:\n", rule.text()[:50].strip(), "..."
-            )
-            continue
-=======
->>>>>>> 132e6b8c
 
         if rule.is_false_positive:
             base_name = "false-positive"
@@ -264,17 +255,6 @@
 
         rule_tokens = tuple(rulerec.tokens())
 
-<<<<<<< HEAD
-        if rule_tokens in rules_tokens:
-            print("Skipping already added rule with text for:", base_name)
-        else:
-            print("Adding new rule:")
-            print("  file://" + rulerec.data_file)
-            print(
-                "  file://" + rulerec.text_file,
-            )
-            rules_tokens.add(rule_tokens)
-=======
         existing_rule = rule_by_tokens.get(rule_tokens)
         if existing_rule:
             print(existing_msg.format(**locals()))
@@ -282,8 +262,7 @@
         else:
             print(f'Adding new rule: {base_name}')
             print('  file://' + rulerec.data_file)
-            print('  file://' + rulerec.text_file,)
->>>>>>> 132e6b8c
+            print('  file://' + rulerec.text_file)
             rulerec.dump()
             models.update_ignorables(rulerec, verbose=False)
             rulerec.dump()
