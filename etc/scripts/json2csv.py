#!/usr/bin/python2
#
# Copyright (c) 2016 nexB Inc. and others. All rights reserved.
# http://nexb.com and https://github.com/nexB/scancode-toolkit/
# The ScanCode software is licensed under the Apache License version 2.0.
# Data generated with ScanCode require an acknowledgment.
# ScanCode is a trademark of nexB Inc.
#
# You may not use this software except in compliance with the License.
# You may obtain a copy of the License at: http://apache.org/licenses/LICENSE-2.0
# Unless required by applicable law or agreed to in writing, software distributed
# under the License is distributed on an "AS IS" BASIS, WITHOUT WARRANTIES OR
# CONDITIONS OF ANY KIND, either express or implied. See the License for the
# specific language governing permissions and limitations under the License.
#
# When you publish or redistribute any data created with ScanCode or any ScanCode
# derivative work, you must accompany this data with the following acknowledgment:
#
#  Generated with ScanCode and provided on an "AS IS" BASIS, WITHOUT WARRANTIES
#  OR CONDITIONS OF ANY KIND, either express or implied. No content created from
#  ScanCode should be considered or used as legal advice. Consult an Attorney
#  for any legal advice.
#  ScanCode is a free software code scanning tool from nexB Inc. and others.
#  Visit https://github.com/nexB/scancode-toolkit/ for support and download.

from __future__ import print_function, absolute_import

from collections import OrderedDict
import json
import os

import click
import unicodecsv

"""
Convert a ScanCode JSON scan file to a nexb-toolkit-like CSV.
Ensure you are in the scancode virtualenv and call:
etc/scripts/json2csv -h
"""


class OrderedSet(object):
    """
    Ordered set based on list.
    """
    def __init__(self, arg):
        self.seq = arg[:]

    def add(self, value):
        if value not in self.seq:
            self.seq.append(value)

    def keys(self):
        return self.seq[:]

    def update(self, iterable):
        for value in iterable:
            self.add(value)


def load_scan(json_input):
    """
    Return a list of scan results loaded from a json_input, either in ScanCode
    standard JSON format or the data.json html-app format.
    """
    with open(json_input) as jsonf:
        scan = jsonf.read()

    # strip the leading data padding if any (used in the html-app JSON)
    html_app_lead = 'data='
    is_html_app_json = scan.startswith(html_app_lead)
    if is_html_app_json:
        scan = scan[len(html_app_lead):]

    scan_results = json.loads(scan, object_pairs_hook=OrderedDict)

    if not is_html_app_json:
        scan_results = scan_results['files']

    return scan_results


def parse_scan(scan, strip=0):
<<<<<<< HEAD
    # unique keys, but ordered
    keys = OrderedSet(['Resource'])
    resources = OrderedDict()

    for component in scan:
        location = component['path']

        if strip:
            # do not keep leading slash but add it back afterwards. keep trailing slashes
            location = location.lstrip('/')
            splits = [s for s in location.split('/')]
            location = '/'.join(splits[strip:])

        location = location.startswith('/') and location or '/' + location

        if component['type'] == 'directory':
            if not location.endswith('/'):
                location = location + '/'

        # list 0 = file info in an OrderedDict
        # list 1 = license info, each license and its info is in its own OrderedDict
        # list 2 = copyright info, each copyright and its info is in its own OrderedDict
        resources[location] =[OrderedDict(),[],[]]

        resources[location][0]['Resource'] = location

        keys.add('type')
        resources[location][0]['type'] = component['type']

        for field in component.keys():
            if field == 'path' or field == 'type':
                continue
            if field == 'licenses':
                pass
            if field == 'copyrights':
                pass

            keys.add(field)
            resources[location][0][field] = component[field]

    all_rows = []
    for resource in resources:
        file_info = resources[resource][0]

        # TODO: add support for license option
        licence_info = resources[resource][1]

        # TODO: add support for copyright option
        copyright_info = resources[resource][2]

        row = OrderedDict()
        for k in keys.keys():
            row[k] = file_info.get(k, '')
        all_rows.append(row)

    return all_rows
=======
    header = []
    rows = []

    # We get the headers of the CSV from the first component.
    for key in scan[0].keys():
        header.append(key)

    for component in scan:
        row = []
        for field in header:
            entry = component[field]

            if field == 'path':
                if strip:
                    # do not keep leading slash but add it back afterwards. keep trailing slashes
                    entry = entry.lstrip('/')
                    splits = [s for s in entry.split('/')]
                    entry = '/'.join(splits[strip:])

                entry = entry.startswith('/') and entry or '/' + entry

                if component['type'] == 'directory':
                    if not entry.endswith('/'):
                        entry = entry + '/'

            row.append(entry)

        rows.append(row)

    header[0] = 'Resource'

    return header, rows


def json_scan_to_csv(json_input, csv_output, strip=0):
    """
    Convert a scancode JSON output file to a nexb-toolkit-like CSV.
    Optionally strip up to `strip` path segments from the location paths.
    """
    scan_results = load_scan(json_input)
    headers, rows = parse_scan(scan_results, strip)
    with open(csv_output, 'wb') as output:
        w = unicodecsv.writer(output)
        w.writerow(headers)
        for r in rows:
            w.writerow(r)
>>>>>>> 22e7b763


def json_scan_to_csv(json_input, csv_output, strip=0):
    """
    Convert a scancode JSON output file to a nexb-toolkit-like CSV.
    Optionally strip up to `strip` path segments from the location paths.
    """
    scan_results = load_scan(json_input)
    rows = parse_scan(scan_results, strip)

    headers = rows[0].keys()
    with open(csv_output, 'wb') as output:
        w = unicodecsv.writer(output)
        w.writerow(headers)
        for r in rows:
            w.writerow(r.values())


@click.command()
@click.argument('json_input', type=click.Path(exists=True, readable=True))
@click.argument('csv_output', type=click.Path(exists=False, readable=True))
@click.option('-s', '--strip', help='Number of leading path segments to strip from location paths', type=click.INT, default=0)
@click.help_option('-h', '--help')
def cli(json_input, csv_output, strip=0):
    """
    Convert a ScanCode JSON scan file to a nexb-toolkit-like CSV.
    Optionally strip up to `strip` leading path segments from the location paths.

    JSON_INPUT is either a ScanCode json format scan or the data.json file from a ScanCode html-app format scan.
    """
    json_input = os.path.abspath(os.path.expanduser(json_input))
    csv_output = os.path.abspath(os.path.expanduser(csv_output))
    json_scan_to_csv(json_input, csv_output, strip=strip)


if __name__ == '__main__':
    cli()<|MERGE_RESOLUTION|>--- conflicted
+++ resolved
@@ -81,7 +81,6 @@
 
 
 def parse_scan(scan, strip=0):
-<<<<<<< HEAD
     # unique keys, but ordered
     keys = OrderedSet(['Resource'])
     resources = OrderedDict()
@@ -104,7 +103,7 @@
         # list 0 = file info in an OrderedDict
         # list 1 = license info, each license and its info is in its own OrderedDict
         # list 2 = copyright info, each copyright and its info is in its own OrderedDict
-        resources[location] =[OrderedDict(),[],[]]
+        resources[location] = [OrderedDict(), [], []]
 
         resources[location][0]['Resource'] = location
 
@@ -138,54 +137,6 @@
         all_rows.append(row)
 
     return all_rows
-=======
-    header = []
-    rows = []
-
-    # We get the headers of the CSV from the first component.
-    for key in scan[0].keys():
-        header.append(key)
-
-    for component in scan:
-        row = []
-        for field in header:
-            entry = component[field]
-
-            if field == 'path':
-                if strip:
-                    # do not keep leading slash but add it back afterwards. keep trailing slashes
-                    entry = entry.lstrip('/')
-                    splits = [s for s in entry.split('/')]
-                    entry = '/'.join(splits[strip:])
-
-                entry = entry.startswith('/') and entry or '/' + entry
-
-                if component['type'] == 'directory':
-                    if not entry.endswith('/'):
-                        entry = entry + '/'
-
-            row.append(entry)
-
-        rows.append(row)
-
-    header[0] = 'Resource'
-
-    return header, rows
-
-
-def json_scan_to_csv(json_input, csv_output, strip=0):
-    """
-    Convert a scancode JSON output file to a nexb-toolkit-like CSV.
-    Optionally strip up to `strip` path segments from the location paths.
-    """
-    scan_results = load_scan(json_input)
-    headers, rows = parse_scan(scan_results, strip)
-    with open(csv_output, 'wb') as output:
-        w = unicodecsv.writer(output)
-        w.writerow(headers)
-        for r in rows:
-            w.writerow(r)
->>>>>>> 22e7b763
 
 
 def json_scan_to_csv(json_input, csv_output, strip=0):
