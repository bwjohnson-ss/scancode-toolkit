--- conflicted
+++ resolved
@@ -295,11 +295,7 @@
 SCANCODE_DEBUG_PACKAGE_API = os.environ.get('SCANCODE_DEBUG_PACKAGE_API', False)
 
 
-<<<<<<< HEAD
-def _get_package_data(location, **kwargs):
-=======
 def _get_package_data(location, application=True, system=False, **kwargs):
->>>>>>> 19d77e99
     """
     Return a mapping of package manifest information detected in the file at ``location``.
     Include ``application`` packages (such as pypi) and/or ``system`` packages.
@@ -309,16 +305,12 @@
     assert application or system
     from packagedcode.recognize import recognize_package_data
     try:
-<<<<<<< HEAD
-        return recognize_package_data(location) or []
-=======
         return recognize_package_data(
             location=location,
             application=application,
             system=system
         ) or []
 
->>>>>>> 19d77e99
     except Exception as e:
         if TRACE:
             logger.error(f'_get_package_data: location: {location!r}: Exception: {e}')
@@ -355,9 +347,6 @@
     if TRACE:
         print('  scancode.api.get_package_data: kwargs', kwargs)
 
-<<<<<<< HEAD
-    package_datas = _get_package_data(location, **kwargs) or []
-=======
     package_datas = _get_package_data(
         location=location,
         application=application,
@@ -365,7 +354,6 @@
         **kwargs,
     ) or []
 
->>>>>>> 19d77e99
     return dict(package_data=[pd.to_dict() for pd in package_datas])
 
 
