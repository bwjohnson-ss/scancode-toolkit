#
# Copyright (c) nexB Inc. and others. All rights reserved.
# ScanCode is a trademark of nexB Inc.
# SPDX-License-Identifier: Apache-2.0
# See http://www.apache.org/licenses/LICENSE-2.0 for the license text.
# See https://github.com/nexB/scancode-toolkit for support or download.
# See https://aboutcode.org for more information about nexB OSS projects.
#
from itertools import islice
from os.path import getsize
import logging
import os
import sys

from commoncode.filetype import get_last_modified_date
from commoncode.hash import multi_checksums
from scancode import ScancodeError
from typecode.contenttype import get_type

TRACE = False

logger = logging.getLogger(__name__)

if TRACE:
    logging.basicConfig(stream=sys.stdout)
    logger.setLevel(logging.DEBUG)

"""
Main scanning functions.

Each scanner is a function that accepts a location and returns a sequence of
mappings as results.

Note: this API is unstable and still evolving.
"""


def get_copyrights(
    location,
    deadline=sys.maxsize,
    **kwargs,
):
    """
    Return a mapping with a single 'copyrights' key with a value that is a list
    of mappings for copyright detected in the file at `location`.
    """
    from cluecode.copyrights import detect_copyrights
    from cluecode.copyrights import Detection

    detections = detect_copyrights(
        location,
        include_copyrights=True,
        include_holders=True,
        include_authors=True,
        include_copyright_years=True,
        include_copyright_allrights=False,
        deadline=deadline,
    )

    copyrights, holders, authors = Detection.split(detections, to_dict=True)

    results = dict([
        ('copyrights', copyrights),
        ('holders', holders),
        ('authors', authors),
    ])

    # TODO: do something if we missed the deadline
    return results


def get_emails(
    location,
    threshold=50,
    test_slow_mode=False,
    test_error_mode=False,
    **kwargs,
):
    """
    Return a mapping with a single 'emails' key with a value that is a list of
    mappings for emails detected in the file at `location`.
    Return only up to `threshold` values. Return all values if `threshold` is 0.

    If test_mode is True, the scan will be slow for testing purpose and pause
    for one second.
    """
    if test_error_mode:
        raise ScancodeError('Triggered email failure')

    if test_slow_mode:
        import time
        time.sleep(1)

    from cluecode.finder import find_emails
    results = []

    found_emails = ((em, ln) for (em, ln) in find_emails(location) if em)
    if threshold:
        found_emails = islice(found_emails, threshold)

    for email, line_num in found_emails:
        result = {}
        results.append(result)
        result['email'] = email
        result['start_line'] = line_num
        result['end_line'] = line_num
    return dict(emails=results)


def get_urls(location, threshold=50, **kwargs):
    """
    Return a mapping with a single 'urls' key with a value that is a list of
    mappings for urls detected in the file at `location`.
    Return only up to `threshold` values. Return all values if `threshold` is 0.
    """
    from cluecode.finder import find_urls
    results = []

    found_urls = ((u, ln) for (u, ln) in find_urls(location) if u)
    if threshold:
        found_urls = islice(found_urls, threshold)

    for urls, line_num in found_urls:
        result = {}
        results.append(result)
        result['url'] = urls
        result['start_line'] = line_num
        result['end_line'] = line_num
    return dict(urls=results)


SPDX_LICENSE_URL = 'https://spdx.org/licenses/{}'
DEJACODE_LICENSE_URL = 'https://enterprise.dejacode.com/urn/urn:dje:license:{}'
SCANCODE_LICENSEDB_URL = 'https://scancode-licensedb.aboutcode.org/{}'


def get_licenses(
    location,
    min_score=0,
    include_text=False,
    license_text_diagnostics=False,
    license_url_template=SCANCODE_LICENSEDB_URL,
    unknown_licenses=False,
    deadline=sys.maxsize,
    **kwargs,
):
    """
    Return a mapping or detected_licenses for licenses detected in the file at
    `location`

    This mapping contains two keys:
     - 'licenses' with a value that is list of mappings of license information.
     - 'license_expressions' with a value that is list of license expression
       strings.

    `min_score` is a minimum score threshold from 0 to 100. The default is 0,
    meaning that all license matches are returned. If specified, matches with a
    score lower than `minimum_score` are not returned.

    If `include_text` is True, matched text is included in the returned
    `licenses` data as well as a file-level `percentage_of_license_text` percentage to
    indicate the overall proportion of detected license text and license notice
    words in the file. This is used to determine if a file contains mostly
    licensing information.

    If ``unknown_licenses`` is True, also detect unknown licenses.
    """
    from licensedcode import cache
    from licensedcode.spans import Span

    idx = cache.get_index()

    detected_licenses = []
    detected_expressions = []

    matches = idx.match(
        location=location,
        min_score=min_score,
        deadline=deadline,
        unknown_licenses=unknown_licenses,
        **kwargs,
    )

    qspans = []
    match = None
    for match in matches:
        qspans.append(match.qspan)

        detected_expressions.append(match.rule.license_expression)

        detected_licenses.extend(
            _licenses_data_from_match(
                match=match,
                include_text=include_text,
                license_text_diagnostics=license_text_diagnostics,
                license_url_template=license_url_template)
        )

    percentage_of_license_text = 0
    if match:
        # we need at least one match to compute a license_coverage
        matched_tokens_length = len(Span().union(*qspans))
        query_tokens_length = match.query.tokens_length(with_unknown=True)
        percentage_of_license_text = round((matched_tokens_length / query_tokens_length) * 100, 2)

    detected_spdx_expressions = []
    return dict([
        ('licenses', detected_licenses),
        ('license_expressions', detected_expressions),
        ('spdx_license_expressions', detected_spdx_expressions),
        ('percentage_of_license_text', percentage_of_license_text),
    ])


def _licenses_data_from_match(
    match,
    include_text=False,
    license_text_diagnostics=False,
    license_url_template=SCANCODE_LICENSEDB_URL,
):
    """
    Return a list of "licenses" scan data built from a license match.
    Used directly only internally for testing.
    """
    from licensedcode import cache
    licenses = cache.get_licenses_db()

    matched_text = None
    if include_text:
        if license_text_diagnostics:
            matched_text = match.matched_text(whole_lines=False, highlight=True)
        else:
            matched_text = match.matched_text(whole_lines=True, highlight=False)

    SCANCODE_BASE_URL = 'https://github.com/nexB/scancode-toolkit/tree/develop/src/licensedcode/data/licenses'
    SCANCODE_LICENSE_TEXT_URL = SCANCODE_BASE_URL + '/{}.LICENSE'
    SCANCODE_LICENSE_DATA_URL = SCANCODE_BASE_URL + '/{}.yml'

    detected_licenses = []
    for license_key in match.rule.license_keys():
        lic = licenses.get(license_key)
        result = {}
        detected_licenses.append(result)
        result['key'] = lic.key
        result['score'] = match.score()
        result['name'] = lic.name
        result['short_name'] = lic.short_name
        result['category'] = lic.category
        result['is_exception'] = lic.is_exception
        result['is_unknown'] = lic.is_unknown
        result['owner'] = lic.owner
        result['homepage_url'] = lic.homepage_url
        result['text_url'] = lic.text_urls[0] if lic.text_urls else ''
        result['reference_url'] = license_url_template.format(lic.key)
        result['scancode_text_url'] = SCANCODE_LICENSE_TEXT_URL.format(lic.key)
        result['scancode_data_url'] = SCANCODE_LICENSE_DATA_URL.format(lic.key)

        spdx_key = lic.spdx_license_key
        result['spdx_license_key'] = spdx_key

        if spdx_key:
            is_license_ref = spdx_key.lower().startswith('licenseref-')
            if is_license_ref:
                spdx_url = SCANCODE_LICENSE_TEXT_URL.format(lic.key)
            else:
                spdx_key = lic.spdx_license_key.rstrip('+')
                spdx_url = SPDX_LICENSE_URL.format(spdx_key)
        else:
            spdx_url = ''
        result['spdx_url'] = spdx_url
        result['start_line'] = match.start_line
        result['end_line'] = match.end_line
        matched_rule = result['matched_rule'] = {}
        matched_rule['identifier'] = match.rule.identifier
        matched_rule['license_expression'] = match.rule.license_expression
        matched_rule['licenses'] = match.rule.license_keys()
        matched_rule['referenced_filenames'] = match.rule.referenced_filenames
        matched_rule['is_license_text'] = match.rule.is_license_text
        matched_rule['is_license_notice'] = match.rule.is_license_notice
        matched_rule['is_license_reference'] = match.rule.is_license_reference
        matched_rule['is_license_tag'] = match.rule.is_license_tag
        matched_rule['is_license_intro'] = match.rule.is_license_intro
        matched_rule['has_unknown'] = match.rule.has_unknown
        matched_rule['matcher'] = match.matcher
        matched_rule['rule_length'] = match.rule.length
        matched_rule['matched_length'] = match.len()
        matched_rule['match_coverage'] = match.coverage()
        matched_rule['rule_relevance'] = match.rule.relevance
        # FIXME: for sanity this should always be included?????
        if include_text:
            result['matched_text'] = matched_text
    return detected_licenses


SCANCODE_DEBUG_PACKAGE_API = os.environ.get('SCANCODE_DEBUG_PACKAGE_API', False)


def _get_package_data(location):
    """
    Return a mapping of package manifest information detected in the file at `location`.

    Note that all exceptions are caught if there are any errors while parsing a
    package manifest.
    """
    from packagedcode.recognize import recognize_package_data
    try:
        recognized_package_data = recognize_package_data(location)
        if recognized_package_data:
            return recognized_package_data
    except Exception as e:
        if TRACE:
            logger.error('_get_package_data: {}: Exception: {}'.format(location, e))

        if SCANCODE_DEBUG_PACKAGE_API:
            raise
        else:
            # attention: we are swallowing ALL exceptions here!
            pass


def get_package_info(location, **kwargs):
    """
    Return a mapping of package information detected in the file at `location`.
<<<<<<< HEAD
    
    This API function is DEPRECATED, use `get_package_data` instead.
=======

    This API function is DEPRECATED, use `get_package_manifests` instead.
>>>>>>> b8640f77
    """
    import warnings
    warnings.warn(
        "`get_package_info` is deprecated. Use `get_package_data` instead.",
        DeprecationWarning,
        stacklevel=1
    )

<<<<<<< HEAD
    recognized_packages = _get_package_data(location)
    
=======
    recognized_packages = _get_package_manifests(location)

>>>>>>> b8640f77
    if recognized_packages:
        return dict(packages=[
            packages.to_dict()
            for packages in recognized_packages
        ])

    return dict(packages=[])


def get_package_data(location, **kwargs):
    """
    Return a mapping of package manifest information detected in the file at `location`.
    """
<<<<<<< HEAD
    recognized_package_data = _get_package_data(location)
    
    if recognized_package_data:
        return dict(package_data=[
            package_data.to_dict()
            for package_data in recognized_package_data
=======
    recognized_package_manifests = _get_package_manifests(location)

    if recognized_package_manifests:
        return dict(package_manifests=[
            package_manifests.to_dict()
            for package_manifests in recognized_package_manifests
>>>>>>> b8640f77
        ])

    return dict(package_data=[])


def get_file_info(location, **kwargs):
    """
    Return a mapping of file information collected for the file at `location`.
    """
    result = {}

    # TODO: move date and size these to the inventory collection step???
    result['date'] = get_last_modified_date(location) or None
    result['size'] = getsize(location) or 0

    sha1, md5, sha256 = multi_checksums(location, ('sha1', 'md5', 'sha256')).values()
    result['sha1'] = sha1
    result['md5'] = md5
    result['sha256'] = sha256

    collector = get_type(location)
    result['mime_type'] = collector.mimetype_file or None
    result['file_type'] = collector.filetype_file or None
    result['programming_language'] = collector.programming_language or None
    result['is_binary'] = bool(collector.is_binary)
    result['is_text'] = bool(collector.is_text)
    result['is_archive'] = bool(collector.is_archive)
    result['is_media'] = bool(collector.is_media)
    result['is_source'] = bool(collector.is_source)
    result['is_script'] = bool(collector.is_script)
    return result<|MERGE_RESOLUTION|>--- conflicted
+++ resolved
@@ -321,13 +321,7 @@
 def get_package_info(location, **kwargs):
     """
     Return a mapping of package information detected in the file at `location`.
-<<<<<<< HEAD
-    
     This API function is DEPRECATED, use `get_package_data` instead.
-=======
-
-    This API function is DEPRECATED, use `get_package_manifests` instead.
->>>>>>> b8640f77
     """
     import warnings
     warnings.warn(
@@ -335,14 +329,9 @@
         DeprecationWarning,
         stacklevel=1
     )
-
-<<<<<<< HEAD
+    
     recognized_packages = _get_package_data(location)
     
-=======
-    recognized_packages = _get_package_manifests(location)
-
->>>>>>> b8640f77
     if recognized_packages:
         return dict(packages=[
             packages.to_dict()
@@ -356,21 +345,12 @@
     """
     Return a mapping of package manifest information detected in the file at `location`.
     """
-<<<<<<< HEAD
     recognized_package_data = _get_package_data(location)
     
     if recognized_package_data:
         return dict(package_data=[
             package_data.to_dict()
             for package_data in recognized_package_data
-=======
-    recognized_package_manifests = _get_package_manifests(location)
-
-    if recognized_package_manifests:
-        return dict(package_manifests=[
-            package_manifests.to_dict()
-            for package_manifests in recognized_package_manifests
->>>>>>> b8640f77
         ])
 
     return dict(package_data=[])
