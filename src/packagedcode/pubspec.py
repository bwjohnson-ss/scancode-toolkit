#
# Copyright (c) nexB Inc. and others. All rights reserved.
# ScanCode is a trademark of nexB Inc.
# SPDX-License-Identifier: Apache-2.0
# See http://www.apache.org/licenses/LICENSE-2.0 for the license text.
# See https://github.com/nexB/scancode-toolkit for support or download.
# See https://aboutcode.org for more information about nexB OSS projects.
#

import warnings

import saneyaml
from packageurl import PackageURL

from packagedcode import models
from packagedcode.utils import combine_expressions
"""
Collect data from Dart pub packages.
See https://dart.dev/tools/pub/pubspec

TODO:
- license is only in a LICENSE file
  https://dart.dev/tools/pub/publishing#preparing-to-publish
See https://dart.dev/tools/pub/publishing#important-files

API has theses URLs:
is limited and only returns all versions of a package
- feeds https://pub.dev/feed.atom
- all packages, paginated: https://pub.dev/api/packages
- one package, all version: https://pub.dev/api/packages/painter
- one version: https://pub.dev/api/packages/painter/versions/0.3.1

See https://github.com/dart-lang/pub/blob/master/doc/repository-spec-v2.md
"""

# FIXME: warnings reported here DO NOT work. We should have a better way


class BaseDartPubspecHandler(models.DatafileHandler):
<<<<<<< HEAD

    @classmethod
    def assemble(cls, package_data, resource, codebase):
        datafile_name_patterns = \
            DartPubspecYamlHandler.path_patterns + DartPubspecLockHandler.path_patterns

        if resource.has_parent():
            dir_resource=resource.parent(codebase)
        else:
            dir_resource=resource

        yield from cls.assemble_from_many_datafiles(
            datafile_name_patterns=datafile_name_patterns,
            directory=dir_resource,
            codebase=codebase,
        )

    @classmethod
    def compute_normalized_license(cls, package):
        return compute_normalized_license(package.declared_license)


class DartPubspecYamlHandler(BaseDartPubspecHandler):
    datasource_id = 'pubspec_yaml'
    path_patterns = ('*pubspec.yaml',)
    default_package_type = 'pubspec'
    default_primary_language = 'dart'
    description = 'Dart pubspec manifest'
    documentation_url = 'https://dart.dev/tools/pub/pubspec'

    @classmethod
    def parse(cls, location):
        with open(location) as inp:
            pubspec_data = saneyaml.load(inp.read())

        package_data = build_package(pubspec_data)
        if package_data:
            yield package_data

=======

    @classmethod
    def assemble(cls, package_data, resource, codebase):
        datafile_name_patterns = \
            DartPubspecYamlHandler.path_patterns + DartPubspecLockHandler.path_patterns

        if resource.has_parent():
            dir_resource=resource.parent(codebase)
        else:
            dir_resource=resource

        yield from cls.assemble_from_many_datafiles(
            datafile_name_patterns=datafile_name_patterns,
            directory=dir_resource,
            codebase=codebase,
        )

    @classmethod
    def compute_normalized_license(cls, package):
        return compute_normalized_license(package.declared_license)


class DartPubspecYamlHandler(BaseDartPubspecHandler):
    datasource_id = 'pubspec_yaml'
    path_patterns = ('*pubspec.yaml',)
    default_package_type = 'pubspec'
    default_primary_language = 'dart'
    description = 'Dart pubspec manifest'
    documentation_url = 'https://dart.dev/tools/pub/pubspec'

    @classmethod
    def parse(cls, location):
        with open(location) as inp:
            pubspec_data = saneyaml.load(inp.read())

        package_data = build_package(pubspec_data)
        if package_data:
            yield package_data

>>>>>>> 19d77e99

def compute_normalized_license(declared_license):
    """
    Return a normalized license expression string detected from a list of
    declared license items.

    The specification for pub demands to have a LICENSE file side-by-side and
    nothing else. See https://dart.dev/tools/pub/publishing#preparing-to-publish
    """
    # FIXME: we need a location to find the FILE file
    # Approach:
    # Find the LICENSE file
    # detect on the text
    # combine all expressions

    if not declared_license:
        return

    detected_licenses = []

    if detected_licenses:
        return combine_expressions(detected_licenses)


class DartPubspecLockHandler(BaseDartPubspecHandler):
    datasource_id = 'pubspec_lock'
    path_patterns = ('*pubspec.lock',)
    default_package_type = 'pubspec'
    default_primary_language = 'dart'
    description = 'Dart pubspec lockfile'
    documentation_url = 'https://web.archive.org/web/20220330081004/https://gpalma.pt/blog/what-is-the-pubspec-lock/'

    @classmethod
    def parse(cls, location):
        with open(location) as inp:
            locks_data = saneyaml.load(inp.read())

        dependencies = list(collect_locks(locks_data))

        yield models.PackageData(
            datasource_id=cls.datasource_id,
            type=cls.default_package_type,
            primary_language=cls.default_primary_language,
            dependencies=dependencies
        )


def collect_locks(locks_data):
    """
    Yield DependentPackage from locks data

    The general form is
        packages:
          _fe_analyzer_shared:
            dependency: transitive
            description:
              name: _fe_analyzer_shared
              url: "https://pub.dartlang.org"
            source: hosted
            version: "22.0.0"
        sdks:
          dart: ">=2.12.0 <3.0.0"
    """
    # FIXME: we treat all as nno optioanl for now
    sdks = locks_data.get('sdks') or {}
    for name, version in sdks.items():
        dep = build_dep(
            name,
            version,
            scope='sdk',
            is_runtime=True,
            is_optional=False,
        )
        yield dep

    packages = locks_data.get('packages') or {}
    for name, details in packages.items():
        version = details.get('version')

        # FIXME: see  https://github.com/dart-lang/pub/blob/2a08832e0b997ff92de65571b6d79a9b9099faa0/lib/src/lock_file.dart#L344
        #     transitive, direct main, direct dev, direct overridden.
        # they do not map exactly to the pubspec scopes since transitive can be
        # either main or dev
        scope = details.get('dependency')
        if scope == 'direct dev':
            is_runtime = False
        else:
            is_runtime = True

        desc = details.get('description') or {}
        known_desc = isinstance(desc, dict)

        # issue a warning for unknown data structure
        warn = False
        if not known_desc:
            if not (isinstance(desc, str) and desc == 'flutter'):
                warn = True
        else:
            dname = desc.get('name')
            durl = desc.get('url')
            dsource = details.get('source')

            if (
                (dname and dname != name)
                or (durl and durl != 'https://pub.dartlang.org')
                or (dsource and dsource not in ['hosted', 'sdk', ])
            ):
                warn = True

        if warn:
            warnings.warn(
                f'Dart pubspec.locks with unsupported external repo '
                f'description or source: {details}',
                stacklevel=1,
            )

        dep = build_dep(
            name,
            version,
            scope=scope,
            is_runtime=is_runtime,
            is_optional=False,
        )
        yield dep


def collect_deps(data, dependency_field_name, is_runtime=True, is_optional=False):
    """
    Yield DependentPackage found in the ``dependency_field_name`` of ``data``.
    Use is_runtime and is_optional in created DependentPackage.

    The shape of the data is:
        dependencies:
          path: 1.7.0
          meta: ^1.2.4
          yaml: ^3.1.0

        environment:
          sdk: '>=2.12.0 <3.0.0'
    """
    # TODO: these can be more complex for SDKs
    # https://dart.dev/tools/pub/dependencies#dependency-sources
    dependencies = data.get(dependency_field_name) or {}
    for name, version in dependencies.items():
        dep = build_dep(
            name,
            version,
            scope=dependency_field_name,
            is_runtime=is_runtime,
            is_optional=is_optional,
        )
        yield dep


def build_dep(name, version, scope, is_runtime=True, is_optional=False):
    """
    Return DependentPackage from the provided data.
    """

    # TODO: these can be more complex for SDKs
    # https://dart.dev/tools/pub/dependencies#dependency-sources

    if isinstance(version, dict) and 'sdk' in version:
        # {'sdk': 'flutter'} type of deps....
        # which is a wart that we keep as a requiremnet
        version = ', '.join(': '.join([k, str(v)]) for k, v in version.items())

    if version.replace('.', '').isdigit():
        # version is pinned exactly if it is only made of dots and digits
        purl = PackageURL(
            type='pubspec',
            name=name,
            version=version,
        )
        is_resolved = True
    else:
        purl = PackageURL(
            type='pubspec',
            name=name,
        )
        is_resolved = False

    dep = models.DependentPackage(
        purl=purl.to_string(),
        extracted_requirement=version,
        scope=scope,
        is_runtime=is_runtime,
        is_optional=is_optional,
        is_resolved=is_resolved,
    )
    return dep


def build_package(pubspec_data):
    """
    Return a package object from a package data mapping or None
    """
    name = pubspec_data.get('name')
    version = pubspec_data.get('version')
    description = pubspec_data.get('description')
    homepage_url = pubspec_data.get('homepage')
    declared_license = pubspec_data.get('license')
    vcs_url = pubspec_data.get('repository')
    download_url = pubspec_data.get('archive_url')

    api_data_url = name and version and f'https://pub.dev/api/packages/{name}/versions/{version}'
    repository_homepage_url = name and version and f'https://pub.dev/packages/{name}/versions/{version}'

    # A URL should be in the form of:
    # https://pub.dartlang.org/packages/url_launcher/versions/6.0.9.tar.gz
    # And it may resolve to:
    # https://storage.googleapis.com/pub-packages/packages/http-0.13.2.tar.gz
    # as seen in the pub.dev web pages
    repository_download_url = name and version and f'https://pub.dartlang.org/packages/{name}/versions/{version}.tar.gz'

    download_url = download_url or repository_download_url

    # Author and authors are deprecated
    authors = []
    author = pubspec_data.get('author')
    if author:
        authors.append(author)
    authors.extend(pubspec_data.get('authors') or [])

    parties = []
    for auth  in authors:
        parties.append(models.Party(
            type=models.party_person,
            role='author',
            name=auth
        ))

    package_dependencies = []
    dependencies = collect_deps(
        pubspec_data,
        'dependencies',
        is_runtime=True,
        is_optional=False,
    )
    package_dependencies.extend(dependencies)

    dev_dependencies = collect_deps(
        pubspec_data,
        'dev_dependencies',
        is_runtime=False,
        is_optional=True,
    )
    package_dependencies.extend(dev_dependencies)

    env_dependencies = collect_deps(
        pubspec_data,
        'environment',
        is_runtime=True,
        is_optional=False,
    )
    package_dependencies.extend(env_dependencies)

    extra_data = {}

    def add_to_extra_if_present(_key):
        _value = pubspec_data.get(_key)
        if _value:
            extra_data[_key] = _value

    add_to_extra_if_present('issue_tracker')
    add_to_extra_if_present('documentation')
    add_to_extra_if_present('dependencies_overrides')
    add_to_extra_if_present('executables')
    add_to_extra_if_present('publish_to')

    package = models.PackageData(
        datasource_id=DartPubspecYamlHandler.datasource_id,
        type=DartPubspecYamlHandler.default_primary_language,
        primary_language=DartPubspecYamlHandler.default_primary_language,
        name=name,
        version=version,
        download_url=download_url,
        vcs_url=vcs_url,
        description=description,
        declared_license=declared_license,
        parties=parties,
        homepage_url=homepage_url,
        dependencies=package_dependencies,
        extra_data=extra_data,
        repository_homepage_url=repository_homepage_url,
        api_data_url=api_data_url,
        repository_download_url=repository_download_url,
    )

<<<<<<< HEAD
    return package
=======
    if not package.license_expression and package.declared_license:
        package.license_expression = models.compute_normalized_license(package.declared_license)

    return package
>>>>>>> 19d77e99
<|MERGE_RESOLUTION|>--- conflicted
+++ resolved
@@ -37,7 +37,6 @@
 
 
 class BaseDartPubspecHandler(models.DatafileHandler):
-<<<<<<< HEAD
 
     @classmethod
     def assemble(cls, package_data, resource, codebase):
@@ -77,47 +76,6 @@
         if package_data:
             yield package_data
 
-=======
-
-    @classmethod
-    def assemble(cls, package_data, resource, codebase):
-        datafile_name_patterns = \
-            DartPubspecYamlHandler.path_patterns + DartPubspecLockHandler.path_patterns
-
-        if resource.has_parent():
-            dir_resource=resource.parent(codebase)
-        else:
-            dir_resource=resource
-
-        yield from cls.assemble_from_many_datafiles(
-            datafile_name_patterns=datafile_name_patterns,
-            directory=dir_resource,
-            codebase=codebase,
-        )
-
-    @classmethod
-    def compute_normalized_license(cls, package):
-        return compute_normalized_license(package.declared_license)
-
-
-class DartPubspecYamlHandler(BaseDartPubspecHandler):
-    datasource_id = 'pubspec_yaml'
-    path_patterns = ('*pubspec.yaml',)
-    default_package_type = 'pubspec'
-    default_primary_language = 'dart'
-    description = 'Dart pubspec manifest'
-    documentation_url = 'https://dart.dev/tools/pub/pubspec'
-
-    @classmethod
-    def parse(cls, location):
-        with open(location) as inp:
-            pubspec_data = saneyaml.load(inp.read())
-
-        package_data = build_package(pubspec_data)
-        if package_data:
-            yield package_data
-
->>>>>>> 19d77e99
 
 def compute_normalized_license(declared_license):
     """
@@ -407,11 +365,7 @@
         repository_download_url=repository_download_url,
     )
 
-<<<<<<< HEAD
-    return package
-=======
     if not package.license_expression and package.declared_license:
         package.license_expression = models.compute_normalized_license(package.declared_license)
 
-    return package
->>>>>>> 19d77e99
+    return package