--- conflicted
+++ resolved
@@ -51,11 +51,7 @@
 
     @classmethod
     def assign_package_to_resources(cls, package, resource, codebase):
-<<<<<<< HEAD
-        cls.assign_package_to_parent_tree(
-=======
         models.DatafileHandler.assign_package_to_parent_tree(
->>>>>>> 19d77e99
             package=package,
             resource=resource,
             codebase=codebase,
@@ -107,7 +103,6 @@
             )
 
             yield package
-<<<<<<< HEAD
 
         # we yield this as we do not want this further processed
         yield resource
@@ -115,15 +110,6 @@
     @classmethod
     def parse(cls, location):
 
-=======
-
-        # we yield this as we do not want this further processed
-        yield resource
-
-    @classmethod
-    def parse(cls, location):
-
->>>>>>> 19d77e99
         # Thanks to Starlark being a Python dialect, we can use `ast` to parse it
         with open(location, 'rb') as f:
             tree = ast.parse(f.read())
@@ -195,7 +181,6 @@
         for res in walk_build(resource=parent, codebase=codebase, skip_name=skip_name):
             res.for_packages.append(package_uid)
             res.save(codebase)
-<<<<<<< HEAD
 
 
 def walk_build(resource, codebase, skip_name):
@@ -214,26 +199,6 @@
                 yield subchild
 
 
-=======
-
-
-def walk_build(resource, codebase, skip_name):
-    """
-    Walk the ``codebase`` starting at ``resource`` and stop when ``skip_name``
-    is found in a subdirectory. The idea is to avoid walking recursively sub-
-    directories that contain a build script such as a Bazel or BUCK file as they
-    define their own file tree.
-    """
-    for child in resource.children(codebase):
-        yield child
-        if not child.is_dir:
-            continue
-        if not any(r.name == skip_name for r in child.children(codebase)):
-            for subchild in walk_build(child, codebase, skip_name=skip_name):
-                yield subchild
-
-
->>>>>>> 19d77e99
 def compute_normalized_license(package, resource, codebase):
     """
     Return a normalized license expression string detected from a list of
@@ -258,7 +223,6 @@
                 license_expressions.extend(licenses.get('license_expressions', []))
 
     return combine_expressions(license_expressions)
-<<<<<<< HEAD
 
 
 class BazelBuildHandler(BaseStarlarkManifestHandler):
@@ -267,8 +231,6 @@
     default_package_type = 'bazel'
     description = 'Bazel BUILD'
     documentation_url = 'https://bazel.build/'
-=======
->>>>>>> 19d77e99
 
     @classmethod
     def assign_package_to_resources(cls, package, resource, codebase, skip_name='BUILD'):
@@ -279,7 +241,6 @@
             skip_name=skip_name,
         )
 
-<<<<<<< HEAD
 
 class BuckPackageHandler(BaseStarlarkManifestHandler):
     datasource_id = 'buck_file'
@@ -296,45 +257,8 @@
             codebase=codebase,
             skip_name=skip_name,
         )
-=======
-class BazelBuildHandler(BaseStarlarkManifestHandler):
-    datasource_id = 'bazel_build'
-    path_patterns = ('*/BUILD',)
-    default_package_type = 'bazel'
-    description = 'Bazel BUILD'
-    documentation_url = 'https://bazel.build/'
-
-    @classmethod
-    def assign_package_to_resources(cls, package, resource, codebase, skip_name='BUILD'):
-        return super().assign_package_to_resources(
-            package=package,
-            resource=resource,
-            codebase=codebase,
-            skip_name=skip_name,
-        )
-
->>>>>>> 19d77e99
-
-class BuckPackageHandler(BaseStarlarkManifestHandler):
-    datasource_id = 'buck_file'
-    path_patterns = ('*/BUCK',)
-    default_package_type = 'buck'
-    description = 'Buck file'
-    documentation_url = 'https://buck.build/'
-
-<<<<<<< HEAD
-=======
-    @classmethod
-    def assign_package_to_resources(cls, package, resource, codebase, skip_name='BUCK'):
-        return super().assign_package_to_resources(
-            package=package,
-            resource=resource,
-            codebase=codebase,
-            skip_name=skip_name,
-        )
-
-
->>>>>>> 19d77e99
+
+
 class BuckMetadataBzlHandler(BaseStarlarkManifestHandler):
     datasource_id = 'buck_metadata'
     path_patterns = ('*/METADATA.bzl',)
@@ -385,37 +309,6 @@
                 )
             )
 
-<<<<<<< HEAD
-        # TODO: Create function that determines package type from download URL,
-        # then create a package of that package type from the metadata info
-        yield models.PackageData(
-            datasource_id=cls.datasource_id,
-            type=metadata_fields.get('upstream_type', cls.default_package_type),
-            name=metadata_fields.get('name'),
-            version=metadata_fields.get('version'),
-            declared_license=metadata_fields.get('licenses', []),
-            parties=parties,
-            homepage_url=metadata_fields.get('upstream_address', ''),
-            # TODO: Store 'upstream_hash` somewhere
-        )
-
-    @classmethod
-    def compute_normalized_license(cls, package):
-        if not package.declared_license:
-            return
-
-        detected_licenses = []
-        for declared in package.declared_license:
-            detected_license = models.compute_normalized_license(declared)
-            detected_licenses.append(detected_license)
-
-        if detected_licenses:
-            return combine_expressions(detected_licenses)
-
-    @classmethod
-    def assign_package_to_resources(cls, package, resource, codebase):
-        cls.assign_package_to_parent_tree(
-=======
         if (
             'upstream_type'
             and 'name'
@@ -484,7 +377,6 @@
     @classmethod
     def assign_package_to_resources(cls, package, resource, codebase):
         models.DatafileHandler.assign_package_to_parent_tree(
->>>>>>> 19d77e99
             package_=package,
             resource=resource,
             codebase=codebase,
