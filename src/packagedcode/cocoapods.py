--- conflicted
+++ resolved
@@ -11,10 +11,6 @@
 import json
 import os
 import logging
-<<<<<<< HEAD
-from struct import pack
-=======
->>>>>>> 19d77e99
 
 import saneyaml
 from packageurl import PackageURL
@@ -168,10 +164,7 @@
 
                 for resource in sibling_podspecs:
                     datafile_path = resource.path
-<<<<<<< HEAD
-=======
                     yield resource
->>>>>>> 19d77e99
                     for package_data in resource.package_data:
                         package_data = models.PackageData.from_dict(package_data)
                         package = models.Package.from_package_data(
@@ -213,12 +206,9 @@
         version = podspec.get('version')
         homepage_url = podspec.get('homepage')
         declared_license = podspec.get('license')
-<<<<<<< HEAD
-=======
         license_expression = None
         if declared_license:
             license_expression = models.compute_normalized_license(declared_license)
->>>>>>> 19d77e99
         summary = podspec.get('summary')
         description = podspec.get('description')
         description = utils.build_description(
@@ -252,10 +242,6 @@
             type=cls.default_package_type,
             name=name,
             version=version,
-<<<<<<< HEAD
-
-=======
->>>>>>> 19d77e99
             primary_language=cls.default_primary_language,
             vcs_url=vcs_url,
             # FIXME: a source should be a PURL, not a list of URLs
