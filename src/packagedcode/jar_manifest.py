
# Copyright (c) nexB Inc. and others. All rights reserved.
# ScanCode is a trademark of nexB Inc.
# SPDX-License-Identifier: Apache-2.0
# See http://www.apache.org/licenses/LICENSE-2.0 for the license text.
# See https://github.com/nexB/scancode-toolkit for support or download.
# See https://aboutcode.org for more information about nexB OSS projects.
#

import re

from packagedcode import models
from packagedcode.maven import parse_scm_connection
from packagedcode.utils import normalize_vcs_url

"""
A JAR/WAR/EAR and OSGi MANIFEST.MF parser and handler.
See https://docs.oracle.com/javase/8/docs/technotes/guides/jar/jar.html
See https://www.osgi.org/bundle-headers-reference/
See https://www.osgi.org/developer/specifications/reference/#Referencecategories
See https://github.com/gradle/gradle/blob/master/subprojects/docs/src/docs/design/gradle-module-metadata-specification.md
See https://github.com/shevek/jdiagnostics/blob/master/src/main/java/org/anarres/jdiagnostics/ProductMetadata.java
"""


class JavaJarManifestHandler(models.DatafileHandler):
    datasource_id = 'java_jar_manifest'
    path_patterns = ('*/META-INF/MANIFEST.MF',)
    default_package_type = 'jar'
    default_primary_language = 'Java'
    description='Java JAR MANIFEST.MF'
    documentation_url='https://docs.oracle.com/javase/tutorial/deployment/jar/manifestindex.html'

    @classmethod
    def parse(cls, location):
        sections = parse_manifest(location)
        if sections:
            main_section = sections[0]
            manifest = get_normalized_java_manifest_data(main_section)
            if manifest:
<<<<<<< HEAD
                return models.PackageData(
                    
                    **manifest,
                )
=======
                package_data = models.PackageData(**manifest,)

                if not package_data.license_expression and package_data.declared_license:
                    package_data.license_expression = cls.compute_normalized_license(package_data)

                yield package_data
>>>>>>> 19d77e99

    @classmethod
    def assign_package_to_resources(cls, package, resource, codebase):
        # we want to root of the jar, two levels up
        parent = resource.parent(codebase)
        if parent:
            parent = resource.parent(codebase)

        if parent:
<<<<<<< HEAD
            super().assign_package_to_resources(package, resource=parent, codebase=codebase)
=======
            models.DatafileHandler.assign_package_to_resources(package, resource=parent, codebase=codebase)
>>>>>>> 19d77e99



def parse_manifest(location):
    """
    Return a Manifest parsed from the file at `location` or None if this
    cannot be parsed.         """
    with open(location) as manifest:
        return parse_manifest_data(manifest.read())


def parse_manifest_data(manifest_content):
    """
    Return a list of mapping, one for each manifest section (where the first
    entry is the main section) parsed from a `manifest` string.
    """
    # normalize line endings then split each section: they are separated by two LF
    lines = '\n'.join(manifest_content.splitlines(False))
    sections = re.split(r'\n\n+', lines)
    return [parse_section(s) for s in sections]


def parse_section(section):
    """
    Return a mapping of key/values for a manifest ``section`` string
    """
    data = {}
    for line in section.splitlines(False):
        if not line:
            continue

        if not line.startswith(' '):
            # new key/value
            key, _, value = line.partition(': ')
            data[key] = value

        else:
            # continuation of the previous value
            data[key] += line[1:]
    return data


def get_normalized_java_manifest_data(manifest_mapping):
    """
    Return a mapping of package-like data normalized from a mapping of the
    `manifest_mapping` data mapping or None.

    Maven Archiver does this:
        Manifest-Version: 1.0
        Created-By: Apache Maven ${maven.version}
        Built-By: ${user.name}
        Build-Jdk: ${java.version}
        Specification-Title: ${project.name}
        Specification-Vendor: ${project.organization.name}
        Implementation-Title: ${project.name}
        Implementation-Vendor-Id: ${project.groupId}
        Implementation-Version: ${project.version}
        Implementation-Vendor: ${project.organization.name}
        Implementation-URL: ${project.url}
    See https://maven.apache.org/shared/maven-archiver/examples/manifest.html
    """
    if not manifest_mapping or len(manifest_mapping) == 1:
        # only a manifest version
        return

    def dget(s):
        v = manifest_mapping.get(s)
        if v and v.startswith(('%', '$', '{')):
            v = None
        return v

    built_with_gradle = bool(dget('Gradle-Version'))

    # Name, namespace, version
    #########################
    # from Eclipse OSGi
    # Bundle-SymbolicName: org.eclipse.ui.workbench.compatibility
    # Bundle-SymbolicName: org.eclipse.ui.intro.universal;singleton:=true
    b_sym_name = dget('Bundle-SymbolicName')
    if b_sym_name and ';' in b_sym_name:
        b_sym_name, _, _ = b_sym_name.partition(';')
    is_osgi_bundle = bool(b_sym_name)

    # Implementation-Title: org.apache.xerces.impl.Version
    # Implementation-Title: Apache Commons IO
    i_title = dget('Implementation-Title')
    i_title_is_id = is_id(i_title)

    # if present this is typically gid.aid (but with no clear split)
    # Extension-Name: org.apache.commons.logging
    ext_nm = dget('Extension-Name')
    if ext_nm == b_sym_name:
        ext_nm = None
    ext_nm_is_id = is_id(ext_nm)

    # Automatic-Module-Name: org.apache.commons.io
    am_nm = dget('Automatic-Module-Name')
    if am_nm == b_sym_name:
        am_nm = None
    am_nm_is_id = is_id(am_nm)

    # Name: Datalogic SDK
    nm = dget('Name')
    nm_is_id = is_id(nm)

    # this a namespace
    # Implementation-Vendor-Id: org.apache
    # Implementation-Vendor-Id: commons-io
    # Implementation-Vendor-Id: ${project.groupId}
    i_vendid = dget('Implementation-Vendor-Id')

    # Bundle-Version: 3.2.200.v20080610
    # Implementation-Version: 2.6.2
    # ImplementationVersion
    b_version = dget('Bundle-Version')
    i_version = dget('Implementation-Version') or dget('ImplementationVersion')

    # Descriptions
    #########################
    # the Bundle-Name is always a short description
    # Bundle-Name: DejaCode Toolkit
    # Bundle-Name: %pluginName
    # Bundle-Name: %fragmentName
    b_name = dget('Bundle-Name')

    # Bundle-Description: Apache Log4j 1.2
    b_desc = dget('Bundle-Description')

    s_title = dget('Specification-Title')
    if s_title in (i_title, b_name, b_desc,):
        s_title = None

    # Implementation-Title structured by Gradle if Gradle-Version: is present
    # Implementation-Title: com.netflix.hystrix#hystrix-rx-netty-metrics-stream;1.5.12
    it_namespace = it_name = it_version = None
    it_split = re.split('[#;]', i_title or '')
    if len(it_split) == 3:
        it_namespace, it_name, it_version = it_split
    has_gradle_structured_i_title = i_title_is_id and it_namespace and it_name and it_version

    # Set ns, name and version
    ##############################
    package_type = namespace = name = version = None
    descriptions = []

    # FIXME: may be we should then return each "personality"
    # we have several cases for names:
    # this is built with gradle and we have good id data
    if has_gradle_structured_i_title:
        package_type = 'maven'
        namespace = it_namespace
        name = it_name
        version = it_version
        descriptions = [nm, s_title, b_name, b_desc]

    # we have been created by maven archiver
    elif i_title and i_vendid and i_version:
        # TODO: improve name and namespace if ns is in name
        namespace = i_vendid
        name = i_title
        package_type = 'maven' if (i_title_is_id and not name.startswith(namespace)) else 'jar'
        version = i_version
        descriptions = [b_name, b_desc]

    # TODO: add case with only title + version that can still be handled if title is dotted

    # this is an OSGi bundle and we have enough to build a bundle
    elif is_osgi_bundle:
        # no namespace
        name = b_sym_name
        version = b_version
        descriptions = [b_name, b_desc]
        package_type = 'osgi'

    # we have not much data
    else:
        package_type = 'jar'
        # no namespace
        version = i_version

        if i_title_is_id:
            name = i_title
            descriptions = [s_title, nm]
        elif am_nm_is_id:
            name = am_nm
            descriptions = [s_title, i_title, nm]
        elif ext_nm_is_id:
            name = ext_nm
            descriptions = [s_title, i_title, nm]
        elif nm_is_id:
            name = nm
            descriptions = [s_title, i_title]
        else:
            name = i_title or am_nm or ext_nm or nm
            descriptions = [s_title, i_title, nm]

    descriptions = unique(descriptions)
    descriptions = [d for d in descriptions if d and d.strip() and d != name]
    description = '\n'.join(descriptions)
    if description == name:
        description = None

    # create the mapping we will return
    package = {}
    package['type'] = package_type
    package['namespace'] = namespace
    package['name'] = name
    package['version'] = version
    package['description'] = description

    # licensing
    #########################
    # Bundle-License: http://www.apache.org/licenses/LICENSE-2.0.txt
    package['declared_license'] = dget('Bundle-License')
    # Bundle-Copyright: Apache 2.0
    package['copyright'] = dget('Bundle-Copyright')

    # URLs
    #########################
    # typically homepage or DOC
    # Implementation-Url
    # Implementation-URL: http://xml.apache.org/xerces2-j/
    package['homepage_url'] = dget('Implementation-URL') or dget('Implementation-Url')

    # Bundle-DocURL: http://logging.apache.org/log4j/1.2
    package['documentation_url'] = dget('Bundle-DocURL')

    # vendor/owner/contact
    #########################
    package['parties'] = parties = []
    # Implementation-Vendor: Apache Software Foundation
    # Implementation-Vendor: The Apache Software Foundation
    i_vend = dget('Implementation-Vendor')
    if i_vend:
        parties.append(dict(role='vendor', name=i_vend))

    # Specification-Vendor: Sun Microsystems, Inc.
    s_vend = dget('Specification-Vendor')
    if s_vend == i_vend:
        s_vend = None
    if s_vend:
        parties.append(dict(role='spec-vendor', name=s_vend))

    # Bundle-Vendor: %providerName
    # Bundle-Vendor: %provider_name
    # Bundle-Vendor: Apache Software Foundation
    # Bundle-Vendor: http://supercsv.sourceforge.net/ and http://spiffyframe
    b_vend = dget('Bundle-Vendor') or dget('BundleVendor')
    if b_vend:
        v = dict(role='vendor', name=b_vend)
        if v not in parties:
            parties.append(v)

    # Module-Email: netflixoss@netflix.com
    # Module-Owner: netflixoss@netflix.com
    m_email = dget('Module-Email')
    m_owner = dget('Module-Owner')
    if m_owner:
        o = dict(role='owner', name=m_owner)
        if m_email and m_email != m_owner:
            o['email'] = m_email
        parties.append(o)

    # VCS
    # the model is <vcs_tool>+<transport>://<host_name>[/<path_to_repository>][@<revision_tag_or_branch>][#<sub_path>]
    #########################
    vcs_url = None
    code_view_url = None

    m_vcs_url = dget('Module-Origin') or ''
    if m_vcs_url.strip():
        # this block comes from Gradle?
        # Module-Origin: git@github.com:Netflix/Hystrix.git
        # Module-Source: /hystrix-contrib/hystrix-rx-netty-metrics-stream
        # Branch: master
        # Change: a7b66ca
        m_vcs_url = normalize_vcs_url(m_vcs_url)
        m_vcs_rev = dget('Change') or dget('Branch') or ''
        m_vcs_rev = m_vcs_rev.strip()
        m_vcs_rev = m_vcs_rev and ('@' + m_vcs_rev)
        m_vcs_subpath = dget('Module-Source') or ''
        m_vcs_subpath = m_vcs_subpath.strip('/').strip()
        m_vcs_subpath = m_vcs_subpath and ('#' + m_vcs_subpath.strip('/'))
        vcs_url = '{m_vcs_url}{m_vcs_rev}{m_vcs_subpath}'.format(**locals())
    else:
        # this block comes from Maven?
        # Scm-Url: http://github.com/fabric8io/kubernetes-model/kubernetes-model/
        # Scm-Connection: scm:git:https://github.com/fabric8io/zjsonpatch.git
        # Scm-Revision: ${buildNumber}
        # Scm-Revision: 4ec4abe2e7ac9e1a5e4be88e6dd09403592f9512
        s_vcs_url = dget('Scm-Url') or ''
        s_scm_connection = dget('Scm-Connection') or ''

        s_vcs_rev = dget('Scm-Revision') or ''
        s_vcs_rev = s_vcs_rev.strip()
        if s_vcs_rev:
            s_vcs_rev = '@' + s_vcs_rev

        if s_vcs_url.strip():
            code_view_url = s_vcs_url
            s_vcs_url = normalize_vcs_url(s_vcs_url)
            vcs_url = '{s_vcs_url}{s_vcs_rev}'.format(**locals())
        elif s_scm_connection.strip():
            vcs_url = parse_scm_connection(s_scm_connection)
            vcs_url = '{s_vcs_url}{s_vcs_rev}'.format(**locals())

    package['vcs_url'] = vcs_url
    package['code_view_url'] = code_view_url

    # Misc, unused for now
    #########################
    # Source:
    # Eclipse-SourceBundle: org.eclipse.jetty.websocket.api;version="9.4.12.v20180830";roots:="."
    # Deps:
    # Require-Bundle

    package['notes'] = dget('Comment')
    return package


def is_id(s):
    """
    Return True if `s` is some kind of id.
    """
    return s and ' ' not in s.strip()


def unique(objects):
    """
    Return a list of unique objects.
    """
    uniques = []
    for obj in objects:
        if obj not in uniques:
            uniques.append(obj)
    return uniques<|MERGE_RESOLUTION|>--- conflicted
+++ resolved
@@ -38,19 +38,12 @@
             main_section = sections[0]
             manifest = get_normalized_java_manifest_data(main_section)
             if manifest:
-<<<<<<< HEAD
-                return models.PackageData(
-                    
-                    **manifest,
-                )
-=======
                 package_data = models.PackageData(**manifest,)
 
                 if not package_data.license_expression and package_data.declared_license:
                     package_data.license_expression = cls.compute_normalized_license(package_data)
 
                 yield package_data
->>>>>>> 19d77e99
 
     @classmethod
     def assign_package_to_resources(cls, package, resource, codebase):
@@ -60,11 +53,7 @@
             parent = resource.parent(codebase)
 
         if parent:
-<<<<<<< HEAD
-            super().assign_package_to_resources(package, resource=parent, codebase=codebase)
-=======
             models.DatafileHandler.assign_package_to_resources(package, resource=parent, codebase=codebase)
->>>>>>> 19d77e99
 
 
 
